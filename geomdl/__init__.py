""" GEOMDL - Object-oriented, self-contained, pure Python B-Spline and NURBS library

.. moduleauthor:: Onur R. Bingol <contact@onurbingol.net>
.. moduleauthor:: The GEOMDL Contributors

"""

# Library version
__version__ = "6.0a1"

# Author and license
__author__ = "Onur R. Bingol"
__license__ = "MIT"

# Optional variables
__description__ = 'Object-oriented B-Spline and NURBS library'
__keywords__ = 'NURBS B-Spline curve surface volume computational-geometry CAD modeling visualization'

# Support for "from geomdl import *"
# @see: https://stackoverflow.com/a/41895257
# @see: https://stackoverflow.com/a/35710527
__all__ = [
    'BSpline',
    'compatibility',
    'construct',
    'control_points',
    'convert',
    'elements',
    'evaluators',
    'exchange',
    'exchange_vtk',
    'fitting',
    'helpers',
    'linalg',
    'multi',
    'NURBS',
    'operations',
    'ray',
    'tessellate',
    'utilities',
    'voxelize'
]

<<<<<<< HEAD
=======
# Register default types for isinstance() checking
from .base import GeomdlTypeSequence, GeomdlTypeString

# Default types for sequences
GeomdlTypeSequence.register(list)
GeomdlTypeSequence.register(tuple)

# Default types for strings
GeomdlTypeString.register(str)

>>>>>>> dae898d4

def geomdl_version():
    """ Returns geomdl full version as a tuple """
    return tuple(__version__.split('.'))<|MERGE_RESOLUTION|>--- conflicted
+++ resolved
@@ -41,8 +41,6 @@
     'voxelize'
 ]
 
-<<<<<<< HEAD
-=======
 # Register default types for isinstance() checking
 from .base import GeomdlTypeSequence, GeomdlTypeString
 
@@ -53,8 +51,6 @@
 # Default types for strings
 GeomdlTypeString.register(str)
 
->>>>>>> dae898d4
-
 def geomdl_version():
     """ Returns geomdl full version as a tuple """
     return tuple(__version__.split('.'))