--- conflicted
+++ resolved
@@ -8,14 +8,8 @@
 """
 
 import copy
-<<<<<<< HEAD
-from . import linalg, helpers, abc
-from ._utilities import add_metaclass, export
-=======
-import abc
-from . import linalg, helpers
+from . import abc, linalg, helpers
 from . import _utilities as utl
->>>>>>> 9ab879be
 
 
 @utl.add_metaclass(abc.ABCMeta)
